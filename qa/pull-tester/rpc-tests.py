--- conflicted
+++ resolved
@@ -112,14 +112,9 @@
 testScriptsExt = [
     'bip9-softforks.py',
     'bip65-cltv.py',
-<<<<<<< HEAD
     'bip65-cltv-p2p.py', # TODO: works, needs dash_hash
+    'bip68-sequence.py',
     'bipdersig-p2p.py', # TODO: works, needs dash_hash
-=======
-    'bip65-cltv-p2p.py',
-    'bip68-sequence.py',
-    'bipdersig-p2p.py',
->>>>>>> 9779e1e1
     'bipdersig.py',
     'getblocktemplate_longpoll.py', # FIXME: "socket.error: [Errno 54] Connection reset by peer" on my Mac, same as  https://github.com/bitcoin/bitcoin/issues/6651
     'getblocktemplate_proposals.py',
