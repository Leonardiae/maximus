--- conflicted
+++ resolved
@@ -45,11 +45,7 @@
     coinbase.vin.append(CTxIn(COutPoint(0, 0xffffffff), 
                 ser_string(serialize_script_num(height)), 0xffffffff))
     coinbaseoutput = CTxOut()
-<<<<<<< HEAD
-    coinbaseoutput.nValue = 500*100000000
-=======
-    coinbaseoutput.nValue = 50 * COIN
->>>>>>> 1233cb42
+    coinbaseoutput.nValue = 500 * COIN
     halvings = int(height/150) # regtest
     coinbaseoutput.nValue >>= halvings
     if (pubkey != None):
